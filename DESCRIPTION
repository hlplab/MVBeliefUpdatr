--- conflicted
+++ resolved
@@ -1,29 +1,25 @@
 Package: MVBeliefUpdatr
 Title: Fitting, Summarizing, and Visualizing of Multivariate Gaussian Ideal Observers and Adaptors
-<<<<<<< HEAD
 Version: 0.0.1.0005
-=======
-Version: 0.0.1.0004
->>>>>>> 67ea310f
-Authors@R: 
+Authors@R:
     person(given = "Florian",
            family = "Jaeger",
            role = c("aut", "cre"),
            email = "fjaeger@ur.rochester.edu",
            comment = c(ORCID = "0000-0002-1158-7308"))
-Description: A package to model and visualize incremental Bayesian categorization and belief-updating for multivariate Gaussian categories. 
+Description: A package to model and visualize incremental Bayesian categorization and belief-updating for multivariate Gaussian categories.
 License: GPL (>=3)
 Encoding: UTF-8
 LazyData: true
 RoxygenNote: 7.3.1
 RdMacros: Rdpack
-Suggests: 
+Suggests:
     testthat (>= 2.1.0),
     covr
 Biarch: true
-Depends: 
+Depends:
     R (>= 3.5.0)
-Imports: 
+Imports:
     methods,
     Rcpp (>= 0.12.0),
     RcppParallel (>= 5.0.1),
@@ -59,7 +55,7 @@
     tidyr,
     tidyselect,
     viridis
-LinkingTo: 
+LinkingTo:
     BH (>= 1.66.0),
     Rcpp (>= 0.12.0),
     RcppEigen (>= 0.3.3.3.0),
